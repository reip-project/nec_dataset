--- conflicted
+++ resolved
@@ -6,6 +6,7 @@
 import numpy as np
 import glob
 from natsort import natsorted
+import time
 
 
 class Reader:
@@ -35,6 +36,13 @@
     def get_json(self):
 
         return self.timeline[self.left_ind], self.timeline[self.right_ind]
+    # def read_json(self):
+    #     # Return timestamp from json
+    #     left_tstamp = self.timeline[self.left_ind]
+    #     right_tstamp = self.timeline[self.right_ind]
+    #     self.left_ind += 1
+    #     self.right_ind += 1
+    #     return left_tstamp, right_tstamp
 
     def get_frame(self):
 
@@ -71,17 +79,13 @@
 
 if __name__ == "__main__":
 
-<<<<<<< HEAD
     root = "/home/summer/software/aug1/"                               # Root path to one recording session
-=======
-    root = "/home/summer/nec/Aug_1/"                               # Root path to one recording session
->>>>>>> 5ee8dfd8
+
     session_id = input("Enter Session ID:")                        # Session ID
     threshold = int(input("Enter threshold for picking frames:"))  # Threshold for picking frames
     camera_readers = []                                            # List to store objects for each camera
     master_gt = []                                                 # Master global timeline
     frame_rate = int(input("Enter frame-rate:"))                   # Frame Rate for rendering
-<<<<<<< HEAD
 
     # the original 2 * HD resolution of the frame
     TwoHD = 2560
@@ -91,9 +95,6 @@
     half_ops = TwoHD / width / 2
 
     output_video = cv2.VideoWriter('mosaic.avi',
-=======
-    output_video = cv2.VideoWriter('mosaic123.avi',
->>>>>>> 5ee8dfd8
                                    cv2.VideoWriter_fourcc('M', 'J', 'P', 'G'),  # Writer object
                                    frame_rate, (width * 3, height * 3))
 
@@ -154,9 +155,5 @@
         c += 1
         if c % 50 == 0:
             print("{} frames have been wrote!".format(c))
-<<<<<<< HEAD
-        if c == 50:
-=======
         if c == 10:
->>>>>>> 5ee8dfd8
             exit(0)