--- conflicted
+++ resolved
@@ -167,16 +167,12 @@
 
 
 if __name__ == "__main__":
-<<<<<<< HEAD
-    path = "/home/summer/software/aug1/session_1/"
-=======
-    path = "/home/summer/nec/Aug_2/session_1/"
->>>>>>> 5ee8dfd8
+    path = "/home/summer/software/aug2/session_1/"
 
     # process the json files and merge them into one big file
-    preprocess(path)
-    sorting(path)
-    print("Done merging")
+    # preprocess(path)
+    # sorting(path)
+    # print("Done merging")
 
     cam_names, radio_freq = ["0", "1"], 1200
     fixed_gt = []
